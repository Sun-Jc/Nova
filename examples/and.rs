--- conflicted
+++ resolved
@@ -72,11 +72,7 @@
       let mut tmp = Vec::with_capacity(64);
 
       for i in 0..64 {
-<<<<<<< HEAD
-        tmp.push(Some((*value >> i) == 1));
-=======
         tmp.push(Some((*value >> i) & 1 == 1));
->>>>>>> b2f2bd60
       }
 
       tmp
